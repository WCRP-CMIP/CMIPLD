<<<<<<< HEAD
=======

>>>>>>> 940e831a
name: Deploy Documentation on Production or Docs Update

on:
  push:
    branches: [ production ]
<<<<<<< HEAD
=======
  push:
    branches: [ main ]
    paths:
      - 'docs/**'
      - '.src/mkdocs/**'
>>>>>>> 940e831a
  workflow_dispatch:
    inputs:
      force_deploy:
        description: 'Force deployment even if no changes'
        required: false
        default: false
        type: boolean

jobs:
  deploy-docs:
    runs-on: ubuntu-latest
    
    steps:
      - name: Checkout repository
        uses: actions/checkout@v4
        with:
          fetch-depth: 0  # Fetch full history for git worktree
<<<<<<< HEAD

      - name: Determine deployment strategy
        id: strategy
        run: |
          {% raw %}if [ "${{ github.ref_name }}" == "production" ]; then
            echo "strategy=production-branch" >> $GITHUB_OUTPUT
            echo "📦 Triggered by push to production branch"
          elif [ "${{ github.ref_name }}" == "main" ]; then
            echo "strategy=docs-update" >> $GITHUB_OUTPUT
            echo "📁 Triggered by docs folder update on main branch"
          else
            echo "strategy=manual" >> $GITHUB_OUTPUT
            echo "🖱️ Manual deployment trigger"
          fi{% endraw %}

      - name: Build and Deploy MkDocs to Production
        uses: {{ github_username }}/CMIP-LD/actions/mkdocs@main
=======

      - name: Determine deployment strategy
        id: strategy
        run: |
          {% raw %}if [ "${{ github.ref_name }}" == "production" ]; then
            echo "strategy=production-branch" >> $GITHUB_OUTPUT
            echo "📦 Triggered by push to production branch"
          elif [ "${{ github.ref_name }}" == "main" ]; then
            echo "strategy=docs-update" >> $GITHUB_OUTPUT
            echo "📁 Triggered by docs folder update on main branch"
          else
            echo "strategy=manual" >> $GITHUB_OUTPUT
            echo "🖱️ Manual deployment trigger"
          fi{% endraw %}

      - name: Build and Deploy MkDocs to Production
        uses: {{ github_username }}/{{ repo_name }}/actions/mkdocs@main
>>>>>>> 940e831a
        with:
          {% raw %}source_branch: ${{ github.ref_name }}{% endraw %}
          target_branch: 'production'
          config_file: '.src/mkdocs/mkdocs.yml'
          docs_dir: 'docs'

<<<<<<< HEAD

      - name: Publish
        if: github.ref_name == 'production'
        uses: {{ github_username }}/CMIP-LD/actions/publish2pages@main
        with:
          api_key: ${{ '{{ secrets.API_KEY }}' }}
          github_token: ${{ '{{ secrets.GITHUB_TOKEN }}' }}
          branch_name: ${{ '{{ github.ref_name }}' }}

=======
      - name: Deployment notification
        run: |
          {% raw %}echo "## 🚀 Documentation Deployment" >> $GITHUB_STEP_SUMMARY
          echo "- **Trigger**: ${{ steps.strategy.outputs.strategy }}" >> $GITHUB_STEP_SUMMARY
          echo "- **Source branch**: \`${{ github.ref_name }}\`" >> $GITHUB_STEP_SUMMARY
          echo "- **Target branch**: \`production\`" >> $GITHUB_STEP_SUMMARY
          echo "- **Status**: ✅ Deployment completed" >> $GITHUB_STEP_SUMMARY
          echo "" >> $GITHUB_STEP_SUMMARY
          echo "### 🌐 Access Documentation" >> $GITHUB_STEP_SUMMARY
          echo "- **GitHub Pages**: Available at your configured Pages URL" >> $GITHUB_STEP_SUMMARY
          echo "- **Production branch**: Check \`production\` branch for deployed files" >> $GITHUB_STEP_SUMMARY{% endraw %}




>>>>>>> 940e831a
<|MERGE_RESOLUTION|>--- conflicted
+++ resolved
@@ -1,20 +1,13 @@
-<<<<<<< HEAD
-=======
 
->>>>>>> 940e831a
 name: Deploy Documentation on Production or Docs Update
 
 on:
-  push:
-    branches: [ production ]
-<<<<<<< HEAD
-=======
   push:
     branches: [ main ]
     paths:
       - 'docs/**'
       - '.src/mkdocs/**'
->>>>>>> 940e831a
+
   workflow_dispatch:
     inputs:
       force_deploy:
@@ -32,7 +25,6 @@
         uses: actions/checkout@v4
         with:
           fetch-depth: 0  # Fetch full history for git worktree
-<<<<<<< HEAD
 
       - name: Determine deployment strategy
         id: strategy
@@ -49,33 +41,14 @@
           fi{% endraw %}
 
       - name: Build and Deploy MkDocs to Production
+
         uses: {{ github_username }}/CMIP-LD/actions/mkdocs@main
-=======
 
-      - name: Determine deployment strategy
-        id: strategy
-        run: |
-          {% raw %}if [ "${{ github.ref_name }}" == "production" ]; then
-            echo "strategy=production-branch" >> $GITHUB_OUTPUT
-            echo "📦 Triggered by push to production branch"
-          elif [ "${{ github.ref_name }}" == "main" ]; then
-            echo "strategy=docs-update" >> $GITHUB_OUTPUT
-            echo "📁 Triggered by docs folder update on main branch"
-          else
-            echo "strategy=manual" >> $GITHUB_OUTPUT
-            echo "🖱️ Manual deployment trigger"
-          fi{% endraw %}
-
-      - name: Build and Deploy MkDocs to Production
-        uses: {{ github_username }}/{{ repo_name }}/actions/mkdocs@main
->>>>>>> 940e831a
         with:
           {% raw %}source_branch: ${{ github.ref_name }}{% endraw %}
           target_branch: 'production'
           config_file: '.src/mkdocs/mkdocs.yml'
           docs_dir: 'docs'
-
-<<<<<<< HEAD
 
       - name: Publish
         if: github.ref_name == 'production'
@@ -83,22 +56,4 @@
         with:
           api_key: ${{ '{{ secrets.API_KEY }}' }}
           github_token: ${{ '{{ secrets.GITHUB_TOKEN }}' }}
-          branch_name: ${{ '{{ github.ref_name }}' }}
-
-=======
-      - name: Deployment notification
-        run: |
-          {% raw %}echo "## 🚀 Documentation Deployment" >> $GITHUB_STEP_SUMMARY
-          echo "- **Trigger**: ${{ steps.strategy.outputs.strategy }}" >> $GITHUB_STEP_SUMMARY
-          echo "- **Source branch**: \`${{ github.ref_name }}\`" >> $GITHUB_STEP_SUMMARY
-          echo "- **Target branch**: \`production\`" >> $GITHUB_STEP_SUMMARY
-          echo "- **Status**: ✅ Deployment completed" >> $GITHUB_STEP_SUMMARY
-          echo "" >> $GITHUB_STEP_SUMMARY
-          echo "### 🌐 Access Documentation" >> $GITHUB_STEP_SUMMARY
-          echo "- **GitHub Pages**: Available at your configured Pages URL" >> $GITHUB_STEP_SUMMARY
-          echo "- **Production branch**: Check \`production\` branch for deployed files" >> $GITHUB_STEP_SUMMARY{% endraw %}
-
-
-
-
->>>>>>> 940e831a
+          branch_name: ${{ '{{ github.ref_name }}' }}